--- conflicted
+++ resolved
@@ -95,12 +95,8 @@
         reveal_tx.txid(),
         total_fees,
         self.inscriptions.clone(),
-<<<<<<< HEAD
+        psbts,
       ))));
-=======
-        psbts,
-      )));
->>>>>>> bd70caca
     }
 
     let signed_commit_tx = client
@@ -152,12 +148,8 @@
       reveal,
       total_fees,
       self.inscriptions.clone(),
-<<<<<<< HEAD
+      psbts,
     ))))
-=======
-      psbts,
-    )))
->>>>>>> bd70caca
   }
 
   fn output(
